--- conflicted
+++ resolved
@@ -50,12 +50,8 @@
 **Installation within a new virtual environment**
 
 ```bash
-<<<<<<< HEAD
-conda create -n ARLreader   # you can choose other names as well, but using the consistent name during the installation.
-=======
 conda create -n ARLreader   # you can choose other names as well, 
                             # but using the consistent name during the installation.
->>>>>>> ff7d8103
 activate ARLreader   # activate the virtual environement
 
 conda install python=3.6   # install python, shipped with `pip`, `setuptools`...
